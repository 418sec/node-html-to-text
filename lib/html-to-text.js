var fs = require('fs');
var util = require('util');

var _ = require('underscore');
var _s = require('underscore.string');
var htmlparser = require('htmlparser');

var helper = require('./helper');
var format = require('./formatter');

// Which type of tags should not be parsed
var SKIP_TYPES = [
	'style',
	'script'
];

function htmlToText(html, options) {
	options = options || {};
	_.defaults(options, {
		wordwrap: 80,
		tables: [],
		preserveNewlines: false,
		uppercaseHeadings: true,
		hideLinkHrefIfSameAsText: false,
		linkHrefBaseUrl: null,
		baseElement: 'body',
		returnDomByDefault: true,
		decodeOptions: {
			isAttributeValue: false,
			strict: false
		},
		longWordSplit: {
			wrapCharacters: [],
			forceWrapOnLimit: false
		}
	});

	var handler = new htmlparser.DefaultHandler(function (error, dom) {

	}, {
		verbose: true,
		ignoreWhitespace: true
	});
	new htmlparser.Parser(handler).parseComplete(html);

<<<<<<< HEAD
	var result = walk(filterBody(handler.dom), options);
=======
	options.lineCharCount = 0;

	var result = '';
	var baseElements = helper.isArray(options.baseElement) ? options.baseElement : [options.baseElement];
	for (var idx = 0; idx < baseElements.length; ++idx) {
		result += walk(filterBody(handler.dom, options, baseElements[idx]), options);
	}
>>>>>>> 5093a59c
	return _s.strip(result);
}

function filterBody(dom, options, baseElement) {
	var result = null;

	var splitTag = helper.splitCssSearchTag(baseElement);

	function walk(dom) {
		if (result) return;
		_.each(dom, function(elem) {
			if (result) return;
			if (elem.name === splitTag.element) {
				var documentClasses = elem.attribs && elem.attribs.class ? elem.attribs.class.split(" ") : [];
				var documentIds = elem.attribs && elem.attribs.id ? elem.attribs.id.split(" ") : [];

				if ((splitTag.classes.every(function (val) { return documentClasses.indexOf(val) >= 0 })) &&
					(splitTag.ids.every(function (val) { return documentIds.indexOf(val) >= 0 }))) {
					result = [elem];
					return;
				}
			}
			if (elem.children) walk(elem.children);
		});
	}
	walk(dom);
	return options.returnDomByDefault ? result || dom : result;
}

function containsTable(attr, tables) {
	if (tables === true) return true;

	function removePrefix(key) {
		return key.substr(1);
	}
	function checkPrefix(prefix) {
		return function(key) {
			return _s.startsWith(key, prefix);
		};
	}
	function filterByPrefix(tables, prefix) {
		return _(tables).chain()
						.filter(checkPrefix(prefix))
						.map(removePrefix)
						.value();
	}
	var classes = filterByPrefix(tables, '.');
	var ids = filterByPrefix(tables, '#');
	return attr && (_.include(classes, attr['class']) || _.include(ids, attr['id']));
}

function walk(dom, options, result) {
	if (arguments.length < 3) {
		result = '';
	}
	var whiteSpaceRegex = /\S$/;
	_.each(dom, function(elem) {
		switch(elem.type) {
			case 'tag':
				switch(elem.name.toLowerCase()) {
					case 'img':
						result += format.image(elem, options);
						break;
					case 'a':
						// Inline element needs a leading space if `result` currently
						// doesn't end with whitespace
						elem.needsSpace = whiteSpaceRegex.test(result);
						result += format.anchor(elem, walk, options);
						break;
					case 'p':
						result += format.paragraph(elem, walk, options);
						break;
					case 'h1':
					case 'h2':
					case 'h3':
					case 'h4':
					case 'h5':
					case 'h6':
						result += format.heading(elem, walk, options);
						break;
					case 'br':
						result += format.lineBreak(elem, walk, options);
						break;
					case 'hr':
						result += format.horizontalLine(elem, walk, options);
						break;
					case 'ul':
						result += format.unorderedList(elem, walk, options);
						break;
					case 'ol':
						result += format.orderedList(elem, walk, options);
						break;
					case 'pre':
						var newOptions = _(options).clone();
						newOptions.isInPre = true;
						result += format.paragraph(elem, walk, newOptions);
						break;
					case 'table':
						if (containsTable(elem.attribs, options.tables)) {
							result += format.table(elem, walk, options);
							break;
						}
					default:
						result = walk(elem.children || [], options, result);
				}
				break;
			case 'text':
				if (elem.raw !== '\r\n') {
					// Text needs a leading space if `result` currently
					// doesn't end with whitespace
					elem.needsSpace = whiteSpaceRegex.test(result);
					result += format.text(elem, options);
				}
				break;
			default:
				if (!_.include(SKIP_TYPES, elem.type)) {
					result = walk(elem.children || [], options, result);
				}
		}

		options.lineCharCount = result.length - (result.lastIndexOf('\n') + 1);
	});
	return result;
}

exports.fromFile = function(file, options, callback) {
	if (!callback) {
		callback = options;
		options = {};
	}
	fs.readFile(file, 'utf8', function(err, str) {
		var result = htmlToText(str, options);
		return callback(null, result);
	});
};

exports.fromString = function(str, options) {
	return htmlToText(str, options || {});
};<|MERGE_RESOLUTION|>--- conflicted
+++ resolved
@@ -43,9 +43,6 @@
 	});
 	new htmlparser.Parser(handler).parseComplete(html);
 
-<<<<<<< HEAD
-	var result = walk(filterBody(handler.dom), options);
-=======
 	options.lineCharCount = 0;
 
 	var result = '';
@@ -53,7 +50,6 @@
 	for (var idx = 0; idx < baseElements.length; ++idx) {
 		result += walk(filterBody(handler.dom, options, baseElements[idx]), options);
 	}
->>>>>>> 5093a59c
 	return _s.strip(result);
 }
 
